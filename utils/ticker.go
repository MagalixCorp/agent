--- conflicted
+++ resolved
@@ -50,14 +50,13 @@
 	ticker.waitChannels = make([]chan struct{}, 0)
 }
 
-<<<<<<< HEAD
 func (ticker *Ticker) tick() {
 	ticker.fn()
 	// unlock routines waiting for ticks
 	ticker.unlockWaiting()
 }
 
-// Start start ticker.
+// Start starts ticker.
 // If immediate is true, the ticker tick immediately and blocks for this tick.
 // If async is true, each tick firing will run in a different goroutine.
 // Else, the tick in the same goroutine as the ticker itself.
@@ -74,28 +73,17 @@
 // the tick interval to finish. So please consider timeouts if consistent ticks
 // are needed.
 func (ticker *Ticker) Start(immediate, async, block bool) {
-=======
-// Start start scanner
-func (ticker *Ticker) Start(immediate, block bool) {
->>>>>>> 7e47de1e
 	tickerFn := func() {
 		tick := ticker.nextTick()
 		for {
 			<-tick
 
-<<<<<<< HEAD
 			if async {
 				go ticker.tick()
 			} else {
 				ticker.tick()
 			}
 
-=======
-			ticker.fn()
-
-			// unlocks routines waiting for the next tick
-			ticker.unlockWaiting()
->>>>>>> 7e47de1e
 			tick = ticker.nextTick()
 		}
 	}
