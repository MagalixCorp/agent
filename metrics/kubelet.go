--- conflicted
+++ resolved
@@ -4,11 +4,8 @@
 	"bytes"
 	"encoding/json"
 	"fmt"
-<<<<<<< HEAD
 	"math"
-=======
 	"runtime/debug"
->>>>>>> d05bc5bf
 	"strings"
 	"sync"
 	"time"
@@ -120,7 +117,6 @@
 			err = karma.Describe("trace", string(debug.Stack())).Reason(tears)
 		}
 	}()
-
 
 	kubelet.collectGarbage()
 
@@ -418,7 +414,6 @@
 			)
 		}
 	}
-
 
 	kubelet.Info("{kubelet} Fetching pods")
 
