package metrics

import (
	"bytes"
	"encoding/json"
	"fmt"
	"math"
	"runtime/debug"
	"strings"
	"sync"
	"time"

	"github.com/MagalixTechnologies/alltogether-go"
	"github.com/MagalixTechnologies/core/logger"
	"github.com/pkg/errors"

	corev1 "k8s.io/api/core/v1"
)

type KubeletSummaryContainer struct {
	Name      string
	StartTime time.Time

	CPU struct {
		Time                 time.Time
		UsageCoreNanoSeconds int64
	}

	Memory struct {
		Time            time.Time
		RSSBytes        int64
		WorkingSetBytes int64
	}
}

// KubeletSummary a struct to hold kubelet summary
type KubeletSummary struct {
	Node struct {
		CPU struct {
			Time                 time.Time
			UsageCoreNanoSeconds int64
		}

		Memory struct {
			Time     time.Time
			RSSBytes int64
		}
	}
	Pods []struct {
		PodRef struct {
			Name      string
			Namespace string
		}

		Containers []KubeletSummaryContainer
	}
}

// KubeletValue timestamp value struct
type KubeletValue struct {
	Timestamp time.Time
	Value     int64
}

type backOff struct {
	sleep      time.Duration
	maxRetries int
}

type kubeletTimeouts struct {
	backoff backOff
}

// Kubelet kubelet client
type Kubelet struct {
	resolution    time.Duration
	previous      map[string]KubeletValue
	previousMutex *sync.Mutex
	timeouts      kubeletTimeouts
	kubeletClient *KubeletClient
}

// NewKubelet returns new kubelet
func NewKubelet(
	kubeletClient *KubeletClient,
	resolution time.Duration,
	timeouts kubeletTimeouts,
) (*Kubelet, error) {
	kubelet := &Kubelet{

		kubeletClient: kubeletClient,

		resolution:    resolution,
		previous:      map[string]KubeletValue{},
		previousMutex: &sync.Mutex{},
		timeouts:      timeouts,
	}

	return kubelet, nil
}

// GetMetrics gets metrics
func (kubelet *Kubelet) GetMetrics(
	entitiesProvider EntitiesProvider, tickTime time.Time,
) (result []*Metric, err error) {
	defer func() {
		if tears := recover(); tears != nil {
			err = errors.New(string(debug.Stack()))
		}
	}()

	kubelet.collectGarbage()

	metricsMutex := &sync.Mutex{}
	metrics := make([]*Metric, 0)

	getKey := func(
		measurement string,
		namespaceName string,
		entityKind string,
		entityName string,
		podName string,
		containerName string,
	) string {
		key := fmt.Sprintf(
			"%s:%s/%s/%s",
			measurement,
			namespaceName,
			entityKind,
			entityName,
		)

		if podName != "" {
			key = fmt.Sprintf("%s/%s", key, podName)
		}
		if containerName != "" {
			key = fmt.Sprintf("%s/%s", key, containerName)
		}

		return key
	}

	calcRate := func(
		key string,
		timestamp time.Time,
		value int64,
	) (int64, error) {
		previous, err := kubelet.getPreviousValue(key)

		if err != nil {
			return 0, err
		}

		// calculate the duration in seconds
		duration := int64(timestamp.Sub(previous.Timestamp).Seconds())

		if duration <= 1 {
			return 0, errors.New("timestamp less than or equal previous one")
		}

		previousValue := previous.Value
		if previousValue > value {
			// we have a restart for this entity so the cumulative
			// value is reset so we should reset as well
			previousValue = 0
		}
		rate := (value - previousValue) / duration

		return rate, nil
	}

	addMetric := func(metric *Metric) {
		metricsMutex.Lock()
		defer metricsMutex.Unlock()
		if metric.Name == "memory/limit" || metric.Name == "memory/request" || metric.Name == "cpu/limit" || metric.Name == "cpu/request" {
			logger.Debugw("Adding metric", "metric", metric.Name, "container", metric.ContainerName)
		}

		if metric.Name == "memory/limit" || metric.Name == "memory/request" || metric.Name == "cpu/limit" || metric.Name == "cpu/request" {
			defer logger.Debugw("Finished Adding metric", "metric", metric.Name, "container", metric.ContainerName)
		}

		if metric.Timestamp.Equal(time.Time{}) {
			logger.Errorw("invalid timestamp detect. defaulting to tickTime",
				"metric", metric.Name,
				"type", metric.Type,
				"timestamp", metric.Timestamp,
			)
			metric.Timestamp = tickTime
		}

		metric.Timestamp = metric.Timestamp.Truncate(time.Minute)

		metrics = append(metrics, metric)
	}
	addMetricValue := func(
		measurementType string,
		measurement string,
		nodeName string,
		nodeIP string,
		namespaceName string,
		controllerName string,
		controllerKind string,
		containerName string,
		podName string,
		timestamp time.Time,
		value int64,
	) {
		addMetric(&Metric{
			Name:           measurement,
			Type:           measurementType,
			NodeName:       nodeName,
			NodeIP:         nodeIP,
			NamespaceName:  namespaceName,
			ControllerName: controllerName,
			ControllerKind: controllerKind,
			ContainerName:  containerName,
			PodName:        podName,
			Timestamp:      timestamp,
			Value:          value,
		})
	}
	addMetricValueWithTags := func(
		measurementType string,
		measurement string,
		nodeName string,
		nodeIP string,
		namespaceName string,
		controllerName string,
		controllerKind string,
		containerName string,
		podName string,
		timestamp time.Time,
		value int64,
		additionalTags map[string]interface{},
	) {
		addMetric(&Metric{
			Name:           measurement,
			Type:           measurementType,
			NodeName:       nodeName,
			NodeIP:         nodeIP,
			NamespaceName:  namespaceName,
			ControllerName: controllerName,
			ControllerKind: controllerKind,
			ContainerName:  containerName,
			PodName:        podName,
			Timestamp:      timestamp,
			Value:          value,
			AdditionalTags: additionalTags,
		})
	}

	addMetricRate := func(
		entityKind string,
		entityName string,
		metric *Metric,
	) {
		if metric.Timestamp.Equal(time.Time{}) {
			logger.Errorw("invalid timestamp detect. defaulting to tickTime",
				"metric", metric.Name,
				"type", metric.Type,
				"timestamp", metric.Timestamp,
			)
			metric.Timestamp = tickTime
		}

		metric.Timestamp = metric.Timestamp.Truncate(time.Minute)

		key := getKey(metric.Name, metric.NamespaceName, entityKind, entityName, metric.PodName, metric.ContainerName)
		rate, err := calcRate(key, metric.Timestamp, metric.Value)
		kubelet.updatePreviousValue(key, &KubeletValue{
			Timestamp: metric.Timestamp,
			Value:     metric.Value,
		})

		if err != nil {
			logger.Warnw("can't calculate rate",
				"metric", metric.Name,
				"type", metric.Type,
				"timestamp", metric.Timestamp,
				"error", err,
			)
			return
		}
		metric.Value = rate
		addMetric(metric)
	}
	addMetricValueRate := func(
		measurementType string,
		entityKind string,
		entityName string,
		measurement string,
		nodeName string,
		nodeIP string,
		namespaceName string,
		controllerName string,
		controllerKind string,
		containerName string,
		podName string,
		timestamp time.Time,
		value int64,
	) {
		addMetricRate(
			entityKind,
			entityName,
			&Metric{
				Name:           measurement,
				Type:           measurementType,
				NodeName:       nodeName,
				NodeIP:         nodeIP,
				NamespaceName:  namespaceName,
				ControllerName: controllerName,
				ControllerKind: controllerKind,
				ContainerName:  containerName,
				PodName:        podName,
				Timestamp:      timestamp,
				Value:          value,
			},
		)
	}

<<<<<<< HEAD
	addRawResponse := func(nodeName string, data interface{}) {
		rawMutex.Lock()
		defer rawMutex.Unlock()
		rawResponses[nodeName] = data
	}

	logger.Debug("Fetching nodes")
=======
	kubelet.Info("{kubelet} Fetching nodes")
>>>>>>> 991ee9e8

	// scanner scans the nodes every 1m, so assume latest value is up to date
	nodes, err := entitiesProvider.GetNodes()
	if err != nil {
<<<<<<< HEAD
		return nil, nil, errors.Wrap(err, "can't get nodes")
=======
		return nil, karma.Format(err, "{kubelet} Can't get nodes")
>>>>>>> 991ee9e8
	}

	logger.Info("===============================")
	addMetricValue(
		TypeCluster,
		"nodes/count",
		"",
		"",
		"",
		"",
		"",
		"",
		"",
		tickTime,
		int64(len(nodes)),
	)

	logger.Info("===============================")

	instanceGroups := map[string]int64{}
	for _, node := range nodes {
		instanceGroup := GetNodeInstanceGroup(node)
		if _, ok := instanceGroups[instanceGroup]; !ok {
			instanceGroups[instanceGroup] = 0
		}

		instanceGroups[instanceGroup] = instanceGroups[instanceGroup] + 1
	}

	for instanceGroup, nodesCount := range instanceGroups {
		addMetricValueWithTags(
			TypeCluster,
			"nodes/count",
			"",
			"",
			"",
			"",
			"",
			"",
			"",
			tickTime,
			nodesCount,
			map[string]interface{}{
				"instance_group": instanceGroup,
			},
		)
	}

	for _, node := range nodes {
		for _, measurement := range []struct {
			Name  string
			Time  time.Time
			Value int64
		}{
			{"cpu/node_capacity", tickTime, node.Status.Capacity.Cpu().MilliValue()},
			{"cpu/node_allocatable", tickTime, node.Status.Allocatable.Cpu().MilliValue()},
			{"memory/node_capacity", tickTime, node.Status.Capacity.Memory().Value()},
			{"memory/node_allocatable", tickTime, node.Status.Allocatable.Memory().Value()},
		} {
			addMetricValue(
				TypeNode,
				measurement.Name,
				node.Name,
				GetNodeIP(&node),
				"",
				"",
				"",
				"",
				"",
				measurement.Time,
				measurement.Value,
			)
		}
	}

	logger.Debug("Fetching pods")

	pods, err := entitiesProvider.GetPods()
	if err != nil {
<<<<<<< HEAD
		return nil, nil, errors.New("unable to get pods")
=======
		return nil, karma.Format(err, "{kubelet} unable to get pods")
>>>>>>> 991ee9e8
	}

	logger.Debugf("Fetched %d pods", len(pods))
	processedPodsCount := 0
	processedContainersCount := 0

	for _, pod := range pods {
		controllerName, controllerKind, err := entitiesProvider.FindController(pod.Namespace, pod.Name)
		if err != nil {
			logger.Errorw("unable to find pod controller",
				"pod_name", pod.Name,
				"namespace", pod.Namespace,
				"error", err,
			)
		}

		processedPodsCount++
		logger.Infof("Processing %d containers in pod %s", len(pod.Spec.Containers), pod.Name)

		for _, container := range pod.Spec.Containers {
			for _, measurement := range []struct {
				Name  string
				Value int64
			}{
				{"cpu/request", container.Resources.Requests.Cpu().MilliValue()},
				{"cpu/limit", container.Resources.Limits.Cpu().MilliValue()},

				{"memory/request", container.Resources.Requests.Memory().Value()},
				{"memory/limit", container.Resources.Limits.Memory().Value()},
			} {
				addMetricValue(
					TypePodContainer,
					measurement.Name,
					pod.Spec.NodeName,
					pod.Status.HostIP,
					pod.Namespace,
					controllerName,
					controllerKind,
					container.Name,
					pod.Name,
					tickTime,
					measurement.Value,
				)
			}
		}

		processedContainersCount += len(pod.Spec.Containers)
	}

	logger.Infof("Processed %d/%d pods and %d containers", processedPodsCount, len(pods), processedContainersCount)

	logger.Info("Fetching nodes metrics")

	pr, err := alltogether.NewConcurrentProcessor(
		nodes,
		func(node corev1.Node) error {
			nodeIP := GetNodeIP(&node)
			logger.Infof(
				"requesting metrics from node %s",
				node.Name,
			)

			var (
				cadvisorResponse []byte
				summaryBytes     []byte
				summary          KubeletSummary
			)
			err := kubelet.withBackoff(func() error {
				var err error
				summaryBytes, err = kubelet.kubeletClient.GetBytes(&node, "stats/summary")

				if err != nil {
					if strings.Contains(err.Error(), "the server could not find the requested resource") {
						logger.Warnw("unable to get summary", "node", node.Name, "error", err)
						summaryBytes = []byte("{}")
						return nil
					}
					return errors.Wrapf(
						err,
						"unable to get summary from node %q",
						node.Name,
					)
				}
				return nil
			})

			if err != nil {
				return err
			}

<<<<<<< HEAD
			if kubelet.optInAnalysisData {
				var summaryInterface interface{}
				err = json.Unmarshal(summaryBytes, &summaryInterface)
				if err != nil {
					logger.Errorw(
						"unable to unmarshal summary response to its raw interface",
						"error", err,
					)
				}
				if summaryInterface != nil {
					addRawResponse(node.Name, &summaryInterface)
				}
			}

=======
>>>>>>> 991ee9e8
			err = json.Unmarshal(summaryBytes, &summary)
			if err != nil {
				return errors.Wrap(
					err,
					"unable to unmarshal summary response",
				)
			}

			for _, measurement := range []struct {
				Name  string
				Time  time.Time
				Value int64
			}{
				{"cpu/usage", tickTime, summary.Node.CPU.UsageCoreNanoSeconds / 1e6},
				{"memory/rss", tickTime, summary.Node.Memory.RSSBytes},
			} {
				addMetricValue(
					TypeNode,
					measurement.Name,
					node.Name,
					nodeIP,
					"",
					"",
					"",
					"",
					"",
					measurement.Time,
					measurement.Value,
				)
			}

			for _, measurement := range []struct {
				Name  string
				Time  time.Time
				Value int64
			}{
				// calculate the usage in milli seconds
				{"cpu/usage_rate", tickTime, summary.Node.CPU.UsageCoreNanoSeconds / 1e6},
			} {

				addMetricValueRate(
					TypeNode,
					node.Kind,
					node.Name,
					measurement.Name,
					node.Name,
					nodeIP,
					"",
					"",
					"",
					"",
					"",
					measurement.Time,
					measurement.Value,
				)
			}

			throttleMetrics := make(map[string]*Metric)

			for _, pod := range summary.Pods {
				controllerName, controllerKind, err := entitiesProvider.FindController(
					pod.PodRef.Namespace, pod.PodRef.Name,
				)
				namespaceName := pod.PodRef.Namespace

				if err != nil {
					logger.Warnf(
						"unable to find controller for pod",
						"namespace", pod.PodRef.Namespace,
						"pod_name", pod.PodRef.Name,
						"error", err,
					)
					continue
				}

				// NOTE: possible bug in cAdvisor
				// Sometimes, when a container is restarted cAdvisor don't
				// understand this. It don't delete old stats of the old deleted
				// container but creates new stats for the new one.
				// Hence, we get two stats for two containers with the same name
				// and this lead to expected behavior.
				// This workaround filter containers with the same name in the
				// the same pod and take only the newer started one.
				podContainers := map[string]KubeletSummaryContainer{}
				for _, container := range pod.Containers {
					if foundContainer, ok := podContainers[container.Name]; !ok {
						// add to unique containers
						podContainers[container.Name] = container
					} else {
						if container.StartTime.After(foundContainer.StartTime) {
							// override the old container with the new started
							// one
							podContainers[container.Name] = container
						}
					}
				}

				for _, container := range podContainers {
					for _, measurement := range []struct {
						Name  string
						Time  time.Time
						Value int64
					}{
						{"cpu/usage", tickTime, container.CPU.UsageCoreNanoSeconds},
						{"memory/rss", tickTime, int64(math.Max(float64(container.Memory.RSSBytes), float64(container.Memory.WorkingSetBytes)))},
						{"memory/working_set", tickTime, container.Memory.WorkingSetBytes},
					} {
						addMetricValue(
							TypePodContainer,
							measurement.Name,
							node.Name,
							nodeIP,
							namespaceName,
							controllerName,
							controllerKind,
							container.Name,
							pod.PodRef.Name,
							measurement.Time,
							measurement.Value,
						)
					}

					addMetricValueRate(
						TypePodContainer,
						controllerKind,
						controllerName,
						"cpu/usage_rate",
						node.Name,
						nodeIP,
						namespaceName,
						controllerName,
						controllerKind,
						container.Name,
						pod.PodRef.Name,
						tickTime,
						container.CPU.UsageCoreNanoSeconds/1e6,
					)

					// Set default zero values for throttled metrics
					periodsKey := getKey(
						"container_cpu_cfs/periods_total",
						namespaceName,
						controllerKind,
						controllerName,
						pod.PodRef.Name,
						container.Name,
					)
					throttleMetrics[periodsKey] = &Metric{
						Name: "container_cpu_cfs/periods_total",
						Type: TypePodContainer,

						NodeName:       node.Name,
						NodeIP:         nodeIP,
						NamespaceName:  namespaceName,
						ControllerName: controllerName,
						ControllerKind: controllerKind,
						ContainerName:  container.Name,
						PodName:        pod.PodRef.Name,
						Timestamp:      tickTime,
						Value:          0,
					}
					throttledSecondsKey := getKey(
						"container_cpu_cfs_throttled/seconds_total",
						namespaceName,
						controllerKind,
						controllerName,
						pod.PodRef.Name,
						container.Name,
					)
					throttleMetrics[throttledSecondsKey] = &Metric{
						Name: "container_cpu_cfs_throttled/seconds_total",
						Type: TypePodContainer,

						NodeName:       node.Name,
						NodeIP:         nodeIP,
						NamespaceName:  namespaceName,
						ControllerName: controllerName,
						ControllerKind: controllerKind,
						ContainerName:  container.Name,
						PodName:        pod.PodRef.Name,
						Timestamp:      tickTime,
						Value:          0,
					}
					throttledPeriodsKey := getKey(
						"container_cpu_cfs_throttled/periods_total",
						namespaceName,
						controllerKind,
						controllerName,
						pod.PodRef.Name,
						container.Name,
					)
					throttleMetrics[throttledPeriodsKey] = &Metric{
						Name: "container_cpu_cfs_throttled/periods_total",
						Type: TypePodContainer,

						NodeName:       node.Name,
						NodeIP:         nodeIP,
						NamespaceName:  namespaceName,
						ControllerName: controllerName,
						ControllerKind: controllerKind,
						ContainerName:  container.Name,
						PodName:        pod.PodRef.Name,
						Timestamp:      tickTime,
						Value:          0,
					}
				}
			}

			err = kubelet.withBackoff(func() error {
				cadvisorResponse, err = kubelet.kubeletClient.GetBytes(
					&node,
					"metrics/cadvisor",
				)
				if err != nil {
					if strings.Contains(err.Error(), "the server could not find the requested resource") {
						logger.Warnw("unable to get cAdvisor",
							"error", err,
							"node", node.Name,
						)
						cadvisorResponse = []byte{}
						return nil
					}
					return errors.Wrapf(
						err,
						"unable to get cadvisor from node %q",
						node.Name,
					)
				}
				return nil
			})

			if err != nil {
				return err
			}

			cadvisor, err := decodeCAdvisorResponse(bytes.NewReader(cadvisorResponse))
			if err != nil {
				return errors.Wrap(err,
					"unable to read cadvisor response",
				)
			}

			for _, metric := range []struct {
				Name string
				Ref  string
			}{
				{"container_cpu_cfs/periods_total", "container_cpu_cfs_periods_total"},
				{"container_cpu_cfs_throttled/periods_total", "container_cpu_cfs_throttled_periods_total"},
				{"container_cpu_cfs_throttled/seconds_total", "container_cpu_cfs_throttled_seconds_total"},
			} {
				for _, val := range cadvisor[metric.Ref] {
					namespaceName, podName, containerName, value, ok := getCAdvisorContainerValue(val)
					if ok {
						controllerName, controllerKind, err := entitiesProvider.FindController(namespaceName, podName)
						if err != nil {
							logger.Errorw(
								"unable to find controller for pod",
								"error", err,
							)
						}
						key := getKey(
							metric.Name,
							namespaceName,
							controllerKind,
							controllerName,
							podName,
							containerName,
						)
						if storedMetric, ok := throttleMetrics[key]; ok {
							storedMetric.Value = int64(value)
						} else {
							logger.Warnw(
								"found a container in cAdvisor response that don't exist at summary response",
								"namespace", namespaceName,
								"pod_name", podName,
								"container_name", containerName,
							)
						}
					}
				}
			}

			for _, metric := range throttleMetrics {
				addMetric(metric)

				rateMetric := *metric
				rateMetric.Name += "_rate"

				// TODO: cleanup when values are sent as floats
				// covert seconds to milliseconds
				if strings.Contains(rateMetric.Name, "seconds") {
					rateMetric.Value *= 1000
				}

				// Container metrics use controller name & kind as entity name & kind
				addMetricRate(
					rateMetric.ControllerKind,
					rateMetric.ControllerName,
					&rateMetric,
				)
			}

			return nil
		},
	)
	if err != nil {
		panic(err)
	}

	// Start concurrent getter of details:
	errs := pr.Do()
	if !errs.AllNil() {
		// Note: if one node fails we fail safe to allow other node metrics to flow.
		// Note: In cases where pods are replicated across nodes,
		// Note: it means that the metrics are misleading. However, It is the
		// Note: rule of resampler to validate the correctness of the metrics
		// Note: and drop bad points

		for _, err := range errs {
			if err != nil {
				logger.Errorw(
					"error while scraping nodes metrics",
					"error", err,
				)
			}
		}
	}

	result = make([]*Metric, 0)

	for _, metrics := range metrics {

		/*
			context = context.
				fmt.Sprintf(
					"%s %s %s %s",
					metrics.Node,
					metrics.Application,
					metrics.Service,
					metrics.Container,
				),
				metrics.Name,
			)
		*/

		result = append(result, metrics)
	}

	if len(metrics) > 0 {
		logger.Infof(
			"collected %d measurements with timestamp %s",
			len(metrics),
			metrics[0].Timestamp,
		)
	} else {
		logger.Infof(
			"collected %d measurements",
			len(metrics),
		)
	}

	return result, nil
}

func (kubelet *Kubelet) collectGarbage() {
	for key, previous := range kubelet.previous {
		if time.Now().Sub(previous.Timestamp) > time.Hour {
			delete(kubelet.previous, key)
		}
	}
}

func (kubelet *Kubelet) getPreviousValue(key string) (*KubeletValue, error) {
	kubelet.previousMutex.Lock()
	defer kubelet.previousMutex.Unlock()

	previous, ok := kubelet.previous[key]

	if !ok {
		return nil, errors.New("No previous value")
	}

	// make new copy
	return &KubeletValue{
		Value:     previous.Value,
		Timestamp: previous.Timestamp,
	}, nil
}
func (kubelet *Kubelet) updatePreviousValue(key string, value *KubeletValue) {
	kubelet.previousMutex.Lock()
	defer kubelet.previousMutex.Unlock()

	kubelet.previous[key] = *value
}

func (kubelet *Kubelet) withBackoff(fn func() error) error {
	maxRetry := kubelet.timeouts.backoff.maxRetries
	try := 0
	for {
		try++

		err := fn()
		if err == nil {
			return nil
		}

		if try > maxRetry {
			return errors.Wrapf(err, "max retries exceeded")
		}

		// NOTE max multiplier = 10
		// 300ms -> 600ms -> [...] -> 3000ms -> 300ms
		timeout := kubelet.timeouts.backoff.sleep * time.Duration((try-1)%10+1)

		logger.Warnw("unhandled error occurred",
			"error", err,
			"retryAfter", timeout,
		)

		time.Sleep(timeout)
	}
}

func GetNodeInstanceGroup(node corev1.Node) string {
	labels := node.Labels
	instanceType, cloudProvider := labels["beta.kubernetes.io/instance-type"]
	instanceSize := ""

	if cloudProvider {
		_, gcloud := labels["cloud.google.com/gke-nodepool"]
		if gcloud {
			if strings.Contains(instanceType, "-") {
				parts := strings.SplitN(instanceType, "-", 2)
				instanceType, instanceSize = parts[0], parts[1]
			}
		} else {
			if strings.Contains(instanceType, ".") {
				parts := strings.SplitN(instanceType, ".", 2)
				instanceType, instanceSize = parts[0], parts[1]
			}
		}
	} else {
		// for custom on-perm clusters we use node capacity as instance type
		instanceType = "custom"

		cpuCores := node.Status.Capacity.Cpu().MilliValue() / 1000
		memoryGi := node.Status.Capacity.Memory().Value() / 1024 / 1024 / 1024

		instanceSize = fmt.Sprintf(
			"cpu-%d--memory-%.d",
			cpuCores,
			memoryGi,
		)
	}

	instanceGroup := ""
	if instanceType != "" {
		instanceGroup = instanceType
	}
	if instanceSize != "" {
		instanceGroup += "." + instanceSize
	}

	return instanceGroup
}<|MERGE_RESOLUTION|>--- conflicted
+++ resolved
@@ -13,6 +13,7 @@
 	"github.com/MagalixTechnologies/alltogether-go"
 	"github.com/MagalixTechnologies/core/logger"
 	"github.com/pkg/errors"
+	"github.com/reconquest/karma-go"
 
 	corev1 "k8s.io/api/core/v1"
 )
@@ -319,26 +320,12 @@
 		)
 	}
 
-<<<<<<< HEAD
-	addRawResponse := func(nodeName string, data interface{}) {
-		rawMutex.Lock()
-		defer rawMutex.Unlock()
-		rawResponses[nodeName] = data
-	}
-
-	logger.Debug("Fetching nodes")
-=======
-	kubelet.Info("{kubelet} Fetching nodes")
->>>>>>> 991ee9e8
+	logger.Debug("{kubelet} Fetching nodes")
 
 	// scanner scans the nodes every 1m, so assume latest value is up to date
 	nodes, err := entitiesProvider.GetNodes()
 	if err != nil {
-<<<<<<< HEAD
-		return nil, nil, errors.Wrap(err, "can't get nodes")
-=======
 		return nil, karma.Format(err, "{kubelet} Can't get nodes")
->>>>>>> 991ee9e8
 	}
 
 	logger.Info("===============================")
@@ -418,11 +405,7 @@
 
 	pods, err := entitiesProvider.GetPods()
 	if err != nil {
-<<<<<<< HEAD
-		return nil, nil, errors.New("unable to get pods")
-=======
 		return nil, karma.Format(err, "{kubelet} unable to get pods")
->>>>>>> 991ee9e8
 	}
 
 	logger.Debugf("Fetched %d pods", len(pods))
@@ -513,7 +496,6 @@
 				return err
 			}
 
-<<<<<<< HEAD
 			if kubelet.optInAnalysisData {
 				var summaryInterface interface{}
 				err = json.Unmarshal(summaryBytes, &summaryInterface)
@@ -528,8 +510,6 @@
 				}
 			}
 
-=======
->>>>>>> 991ee9e8
 			err = json.Unmarshal(summaryBytes, &summary)
 			if err != nil {
 				return errors.Wrap(
