package metrics

import (
	"bytes"
	"encoding/json"
	"fmt"
	"math"
	"runtime/debug"
	"strings"
	"sync"
	"time"

	"github.com/MagalixTechnologies/alltogether-go"
	"github.com/MagalixTechnologies/core/logger"
	"github.com/pkg/errors"

	corev1 "k8s.io/api/core/v1"
)

type KubeletSummaryContainer struct {
	Name      string
	StartTime time.Time

	CPU struct {
		Time                 time.Time
		UsageCoreNanoSeconds int64
	}

	Memory struct {
		Time            time.Time
		RSSBytes        int64
		WorkingSetBytes int64
	}
}

// KubeletSummary a struct to hold kubelet summary
type KubeletSummary struct {
	Node struct {
		CPU struct {
			Time                 time.Time
			UsageCoreNanoSeconds int64
		}

		Memory struct {
			Time     time.Time
			RSSBytes int64
		}
	}
	Pods []struct {
		PodRef struct {
			Name      string
			Namespace string
		}

		Containers []KubeletSummaryContainer
	}
}

// KubeletValue timestamp value struct
type KubeletValue struct {
	Timestamp time.Time
	Value     int64
}

type backOff struct {
	sleep      time.Duration
	maxRetries int
}

type kubeletTimeouts struct {
	backoff backOff
}

// Kubelet kubelet client
type Kubelet struct {
	resolution    time.Duration
	previous      map[string]KubeletValue
	previousMutex *sync.Mutex
	timeouts      kubeletTimeouts
	kubeletClient *KubeletClient

	optInAnalysisData bool
}

// NewKubelet returns new kubelet
func NewKubelet(
	kubeletClient *KubeletClient,
	resolution time.Duration,
	timeouts kubeletTimeouts,
	optInAnalysisData bool,
) (*Kubelet, error) {
	kubelet := &Kubelet{

		kubeletClient: kubeletClient,

		resolution:    resolution,
		previous:      map[string]KubeletValue{},
		previousMutex: &sync.Mutex{},
		timeouts:      timeouts,

		optInAnalysisData: optInAnalysisData,
	}

	return kubelet, nil
}

// GetMetrics gets metrics
func (kubelet *Kubelet) GetMetrics(
	entitiesProvider EntitiesProvider, tickTime time.Time,
) (result []*Metric, rawResponses map[string]interface{}, err error) {
	defer func() {
		if tears := recover(); tears != nil {
			err = errors.New(string(debug.Stack()))
		}
	}()

	kubelet.collectGarbage()

	metricsMutex := &sync.Mutex{}
	metrics := make([]*Metric, 0)

	rawMutex := &sync.Mutex{}
	rawResponses = map[string]interface{}{}

	getKey := func(
		measurement string,
		namespaceName string,
		entityKind string,
		entityName string,
		podName string,
		containerName string,
	) string {
		key := fmt.Sprintf(
			"%s:%s/%s/%s",
			measurement,
			namespaceName,
			entityKind,
			entityName,
		)

		if podName != "" {
			key = fmt.Sprintf("%s/%s", key, podName)
		}
		if containerName != "" {
			key = fmt.Sprintf("%s/%s", key, containerName)
		}

		return key
	}

	calcRate := func(
		key string,
		timestamp time.Time,
		value int64,
	) (int64, error) {
		previous, err := kubelet.getPreviousValue(key)

		if err != nil {
			return 0, err
		}

		// calculate the duration in seconds
		duration := int64(timestamp.Sub(previous.Timestamp).Seconds())

<<<<<<< HEAD
		if duration <= time.Second.Nanoseconds() {
			return 0, errors.New("timestamp less than or equal previous one")
=======
		if duration <= 1 {
			return 0, karma.Format(nil, "timestamp less than or equal previous one")
>>>>>>> 2036689d
		}

		previousValue := previous.Value
		if previousValue > value {
			// we have a restart for this entity so the cumulative
			// value is reset so we should reset as well
			previousValue = 0
		}
		rate := (value - previousValue) / duration

		return rate, nil
	}

	addMetric := func(metric *Metric) {
		metricsMutex.Lock()
		defer metricsMutex.Unlock()
		if metric.Name == "memory/limit" || metric.Name == "memory/request" || metric.Name == "cpu/limit" || metric.Name == "cpu/request" {
			logger.Debugw("Adding metric", "metric", metric.Name, "container", metric.ContainerName)
		}

		if metric.Name == "memory/limit" || metric.Name == "memory/request" || metric.Name == "cpu/limit" || metric.Name == "cpu/request" {
			defer logger.Debugw("Finished Adding metric", "metric", metric.Name, "container", metric.ContainerName)
		}

		if metric.Timestamp.Equal(time.Time{}) {
			logger.Errorw("invalid timestamp detect. defaulting to tickTime",
				"metric", metric.Name,
				"type", metric.Type,
				"timestamp", metric.Timestamp,
			)
			metric.Timestamp = tickTime
		}

		metric.Timestamp = metric.Timestamp.Truncate(time.Minute)

		metrics = append(metrics, metric)
	}
	addMetricValue := func(
		measurementType string,
		measurement string,
		nodeName string,
		nodeIP string,
		namespaceName string,
		controllerName string,
		controllerKind string,
		containerName string,
		podName string,
		timestamp time.Time,
		value int64,
	) {
		addMetric(&Metric{
			Name:           measurement,
			Type:           measurementType,
			NodeName:       nodeName,
			NodeIP:         nodeIP,
			NamespaceName:  namespaceName,
			ControllerName: controllerName,
			ControllerKind: controllerKind,
			ContainerName:  containerName,
			PodName:        podName,
			Timestamp:      timestamp,
			Value:          value,
		})
	}
	addMetricValueWithTags := func(
		measurementType string,
		measurement string,
		nodeName string,
		nodeIP string,
		namespaceName string,
		controllerName string,
		controllerKind string,
		containerName string,
		podName string,
		timestamp time.Time,
		value int64,
		additionalTags map[string]interface{},
	) {
		addMetric(&Metric{
			Name:           measurement,
			Type:           measurementType,
			NodeName:       nodeName,
			NodeIP:         nodeIP,
			NamespaceName:  namespaceName,
			ControllerName: controllerName,
			ControllerKind: controllerKind,
			ContainerName:  containerName,
			PodName:        podName,
			Timestamp:      timestamp,
			Value:          value,
			AdditionalTags: additionalTags,
		})
	}

	addMetricRate := func(
		entityKind string,
		entityName string,
		metric *Metric,
	) {
		if metric.Timestamp.Equal(time.Time{}) {
			logger.Errorw("invalid timestamp detect. defaulting to tickTime",
				"metric", metric.Name,
				"type", metric.Type,
				"timestamp", metric.Timestamp,
			)
			metric.Timestamp = tickTime
		}

		metric.Timestamp = metric.Timestamp.Truncate(time.Minute)

		key := getKey(metric.Name, metric.NamespaceName, entityKind, entityName, metric.PodName, metric.ContainerName)
		rate, err := calcRate(key, metric.Timestamp, metric.Value)
		kubelet.updatePreviousValue(key, &KubeletValue{
			Timestamp: metric.Timestamp,
			Value:     metric.Value,
		})

		if err != nil {
			logger.Warnw("can't calculate rate",
				"metric", metric.Name,
				"type", metric.Type,
				"timestamp", metric.Timestamp,
				"error", err,
			)
			return
		}
		metric.Value = rate
		addMetric(metric)
	}
	addMetricValueRate := func(
		measurementType string,
		entityKind string,
		entityName string,
		measurement string,
		nodeName string,
		nodeIP string,
		namespaceName string,
		controllerName string,
		controllerKind string,
		containerName string,
		podName string,
		timestamp time.Time,
		value int64,
	) {
		addMetricRate(
			entityKind,
			entityName,
			&Metric{
				Name:           measurement,
				Type:           measurementType,
				NodeName:       nodeName,
				NodeIP:         nodeIP,
				NamespaceName:  namespaceName,
				ControllerName: controllerName,
				ControllerKind: controllerKind,
				ContainerName:  containerName,
				PodName:        podName,
				Timestamp:      timestamp,
				Value:          value,
			},
		)
	}

	addRawResponse := func(nodeName string, data interface{}) {
		rawMutex.Lock()
		defer rawMutex.Unlock()
		rawResponses[nodeName] = data
	}

	logger.Debug("Fetching nodes")

	// scanner scans the nodes every 1m, so assume latest value is up to date
	nodes, err := entitiesProvider.GetNodes()
	if err != nil {
		return nil, nil, errors.Wrap(err, "can't get nodes")
	}

	logger.Info("===============================")
	addMetricValue(
		TypeCluster,
		"nodes/count",
		"",
		"",
		"",
		"",
		"",
		"",
		"",
		tickTime,
		int64(len(nodes)),
	)

	logger.Info("===============================")

	instanceGroups := map[string]int64{}
	for _, node := range nodes {
		instanceGroup := GetNodeInstanceGroup(node)
		if _, ok := instanceGroups[instanceGroup]; !ok {
			instanceGroups[instanceGroup] = 0
		}

		instanceGroups[instanceGroup] = instanceGroups[instanceGroup] + 1
	}

	for instanceGroup, nodesCount := range instanceGroups {
		addMetricValueWithTags(
			TypeCluster,
			"nodes/count",
			"",
			"",
			"",
			"",
			"",
			"",
			"",
			tickTime,
			nodesCount,
			map[string]interface{}{
				"instance_group": instanceGroup,
			},
		)
	}

	for _, node := range nodes {
		for _, measurement := range []struct {
			Name  string
			Time  time.Time
			Value int64
		}{
			{"cpu/node_capacity", tickTime, node.Status.Capacity.Cpu().MilliValue()},
			{"cpu/node_allocatable", tickTime, node.Status.Allocatable.Cpu().MilliValue()},
			{"memory/node_capacity", tickTime, node.Status.Capacity.Memory().Value()},
			{"memory/node_allocatable", tickTime, node.Status.Allocatable.Memory().Value()},
		} {
			addMetricValue(
				TypeNode,
				measurement.Name,
				node.Name,
				GetNodeIP(&node),
				"",
				"",
				"",
				"",
				"",
				measurement.Time,
				measurement.Value,
			)
		}
	}

	logger.Debug("Fetching pods")

	pods, err := entitiesProvider.GetPods()
	if err != nil {
		return nil, nil, errors.New("unable to get pods")
	}

	logger.Debugf("Fetched %d pods", len(pods))
	processedPodsCount := 0
	processedContainersCount := 0

	for _, pod := range pods {
		controllerName, controllerKind, err := entitiesProvider.FindController(pod.Namespace, pod.Name)
		if err != nil {
			logger.Errorw("unable to find pod controller",
				"pod_name", pod.Name,
				"namespace", pod.Namespace,
				"error", err,
			)
		}

		processedPodsCount++
		logger.Infof("Processing %d containers in pod %s", len(pod.Spec.Containers), pod.Name)

		for _, container := range pod.Spec.Containers {
			for _, measurement := range []struct {
				Name  string
				Value int64
			}{
				{"cpu/request", container.Resources.Requests.Cpu().MilliValue()},
				{"cpu/limit", container.Resources.Limits.Cpu().MilliValue()},

				{"memory/request", container.Resources.Requests.Memory().Value()},
				{"memory/limit", container.Resources.Limits.Memory().Value()},
			} {
				addMetricValue(
					TypePodContainer,
					measurement.Name,
					pod.Spec.NodeName,
					pod.Status.HostIP,
					pod.Namespace,
					controllerName,
					controllerKind,
					container.Name,
					pod.Name,
					tickTime,
					measurement.Value,
				)
			}
		}

		processedContainersCount += len(pod.Spec.Containers)
	}

	logger.Infof("Processed %d/%d pods and %d containers", processedPodsCount, len(pods), processedContainersCount)

	logger.Info("Fetching nodes metrics")

	pr, err := alltogether.NewConcurrentProcessor(
		nodes,
		func(node corev1.Node) error {
			nodeIP := GetNodeIP(&node)
			logger.Infof(
				"requesting metrics from node %s",
				node.Name,
			)

			var (
				cadvisorResponse []byte
				summaryBytes     []byte
				summary          KubeletSummary
			)
			err := kubelet.withBackoff(func() error {
				var err error
				summaryBytes, err = kubelet.kubeletClient.GetBytes(&node, "stats/summary")

				if err != nil {
					if strings.Contains(err.Error(), "the server could not find the requested resource") {
						logger.Warnw("unable to get summary", "node", node.Name, "error", err)
						summaryBytes = []byte("{}")
						return nil
					}
					return errors.Wrapf(
						err,
						"unable to get summary from node %q",
						node.Name,
					)
				}
				return nil
			})

			if err != nil {
				return err
			}

			if kubelet.optInAnalysisData {
				var summaryInterface interface{}
				err = json.Unmarshal(summaryBytes, &summaryInterface)
				if err != nil {
					logger.Errorw(
						"unable to unmarshal summary response to its raw interface",
						"error", err,
					)
				}
				if summaryInterface != nil {
					addRawResponse(node.Name, &summaryInterface)
				}
			}

			err = json.Unmarshal(summaryBytes, &summary)
			if err != nil {
				return errors.Wrap(
					err,
					"unable to unmarshal summary response",
				)
			}

			for _, measurement := range []struct {
				Name  string
				Time  time.Time
				Value int64
			}{
				{"cpu/usage", tickTime, summary.Node.CPU.UsageCoreNanoSeconds / 1e6},
				{"memory/rss", tickTime, summary.Node.Memory.RSSBytes},
			} {
				addMetricValue(
					TypeNode,
					measurement.Name,
					node.Name,
					nodeIP,
					"",
					"",
					"",
					"",
					"",
					measurement.Time,
					measurement.Value,
				)
			}

			for _, measurement := range []struct {
				Name  string
				Time  time.Time
				Value int64
			}{
				// calculate the usage in milli seconds
				{"cpu/usage_rate", tickTime, summary.Node.CPU.UsageCoreNanoSeconds / 1e6},
			} {

				addMetricValueRate(
					TypeNode,
					node.Kind,
					node.Name,
					measurement.Name,
					node.Name,
					nodeIP,
					"",
					"",
					"",
					"",
					"",
					measurement.Time,
					measurement.Value,
				)
			}

			throttleMetrics := make(map[string]*Metric)

			for _, pod := range summary.Pods {
				controllerName, controllerKind, err := entitiesProvider.FindController(
					pod.PodRef.Namespace, pod.PodRef.Name,
				)
				namespaceName := pod.PodRef.Namespace

				if err != nil {
					logger.Warnf(
						"unable to find controller for pod",
						"namespace", pod.PodRef.Namespace,
						"pod_name", pod.PodRef.Name,
						"error", err,
					)
					continue
				}

				// NOTE: possible bug in cAdvisor
				// Sometimes, when a container is restarted cAdvisor don't
				// understand this. It don't delete old stats of the old deleted
				// container but creates new stats for the new one.
				// Hence, we get two stats for two containers with the same name
				// and this lead to expected behavior.
				// This workaround filter containers with the same name in the
				// the same pod and take only the newer started one.
				podContainers := map[string]KubeletSummaryContainer{}
				for _, container := range pod.Containers {
					if foundContainer, ok := podContainers[container.Name]; !ok {
						// add to unique containers
						podContainers[container.Name] = container
					} else {
						if container.StartTime.After(foundContainer.StartTime) {
							// override the old container with the new started
							// one
							podContainers[container.Name] = container
						}
					}
				}

				for _, container := range podContainers {
					for _, measurement := range []struct {
						Name  string
						Time  time.Time
						Value int64
					}{
						{"cpu/usage", tickTime, container.CPU.UsageCoreNanoSeconds},
						{"memory/rss", tickTime, int64(math.Max(float64(container.Memory.RSSBytes), float64(container.Memory.WorkingSetBytes)))},
						{"memory/working_set", tickTime, container.Memory.WorkingSetBytes},
					} {
						addMetricValue(
							TypePodContainer,
							measurement.Name,
							node.Name,
							nodeIP,
							namespaceName,
							controllerName,
							controllerKind,
							container.Name,
							pod.PodRef.Name,
							measurement.Time,
							measurement.Value,
						)
					}

					addMetricValueRate(
						TypePodContainer,
						controllerKind,
						controllerName,
						"cpu/usage_rate",
						node.Name,
						nodeIP,
						namespaceName,
						controllerName,
						controllerKind,
						container.Name,
						pod.PodRef.Name,
						tickTime,
						container.CPU.UsageCoreNanoSeconds/1e6,
					)

					// Set default zero values for throttled metrics
					periodsKey := getKey(
						"container_cpu_cfs/periods_total",
						namespaceName,
						controllerKind,
						controllerName,
						pod.PodRef.Name,
						container.Name,
					)
					throttleMetrics[periodsKey] = &Metric{
						Name: "container_cpu_cfs/periods_total",
						Type: TypePodContainer,

						NodeName:       node.Name,
						NodeIP:         nodeIP,
						NamespaceName:  namespaceName,
						ControllerName: controllerName,
						ControllerKind: controllerKind,
						ContainerName:  container.Name,
						PodName:        pod.PodRef.Name,
						Timestamp:      tickTime,
						Value:          0,
					}
					throttledSecondsKey := getKey(
						"container_cpu_cfs_throttled/seconds_total",
						namespaceName,
						controllerKind,
						controllerName,
						pod.PodRef.Name,
						container.Name,
					)
					throttleMetrics[throttledSecondsKey] = &Metric{
						Name: "container_cpu_cfs_throttled/seconds_total",
						Type: TypePodContainer,

						NodeName:       node.Name,
						NodeIP:         nodeIP,
						NamespaceName:  namespaceName,
						ControllerName: controllerName,
						ControllerKind: controllerKind,
						ContainerName:  container.Name,
						PodName:        pod.PodRef.Name,
						Timestamp:      tickTime,
						Value:          0,
					}
					throttledPeriodsKey := getKey(
						"container_cpu_cfs_throttled/periods_total",
						namespaceName,
						controllerKind,
						controllerName,
						pod.PodRef.Name,
						container.Name,
					)
					throttleMetrics[throttledPeriodsKey] = &Metric{
						Name: "container_cpu_cfs_throttled/periods_total",
						Type: TypePodContainer,

						NodeName:       node.Name,
						NodeIP:         nodeIP,
						NamespaceName:  namespaceName,
						ControllerName: controllerName,
						ControllerKind: controllerKind,
						ContainerName:  container.Name,
						PodName:        pod.PodRef.Name,
						Timestamp:      tickTime,
						Value:          0,
					}
				}
			}

			err = kubelet.withBackoff(func() error {
				cadvisorResponse, err = kubelet.kubeletClient.GetBytes(
					&node,
					"metrics/cadvisor",
				)
				if err != nil {
					if strings.Contains(err.Error(), "the server could not find the requested resource") {
						logger.Warnw("unable to get cAdvisor",
							"error", err,
							"node", node.Name,
						)
						cadvisorResponse = []byte{}
						return nil
					}
					return errors.Wrapf(
						err,
						"unable to get cadvisor from node %q",
						node.Name,
					)
				}
				return nil
			})

			if err != nil {
				return err
			}

			cadvisor, err := decodeCAdvisorResponse(bytes.NewReader(cadvisorResponse))
			if err != nil {
				return errors.Wrap(err,
					"unable to read cadvisor response",
				)
			}

			for _, metric := range []struct {
				Name string
				Ref  string
			}{
				{"container_cpu_cfs/periods_total", "container_cpu_cfs_periods_total"},
				{"container_cpu_cfs_throttled/periods_total", "container_cpu_cfs_throttled_periods_total"},
				{"container_cpu_cfs_throttled/seconds_total", "container_cpu_cfs_throttled_seconds_total"},
			} {
				for _, val := range cadvisor[metric.Ref] {
					namespaceName, podName, containerName, value, ok := getCAdvisorContainerValue(val)
					if ok {
						controllerName, controllerKind, err := entitiesProvider.FindController(namespaceName, podName)
						if err != nil {
							logger.Errorw(
								"unable to find controller for pod",
								"error", err,
							)
						}
						key := getKey(
							metric.Name,
							namespaceName,
							controllerKind,
							controllerName,
							podName,
							containerName,
						)
						if storedMetric, ok := throttleMetrics[key]; ok {
							storedMetric.Value = int64(value)
						} else {
							logger.Warnw(
								"found a container in cAdvisor response that don't exist at summary response",
								"namespace", namespaceName,
								"pod_name", podName,
								"container_name", containerName,
							)
						}
					}
				}
			}

			for _, metric := range throttleMetrics {
				addMetric(metric)

				rateMetric := *metric
				rateMetric.Name += "_rate"

				// TODO: cleanup when values are sent as floats
				// covert seconds to milliseconds
				if strings.Contains(rateMetric.Name, "seconds") {
					rateMetric.Value *= 1000
				}

				// Container metrics use controller name & kind as entity name & kind
				addMetricRate(
					rateMetric.ControllerKind,
					rateMetric.ControllerName,
					&rateMetric,
				)
			}

			return nil
		},
	)
	if err != nil {
		panic(err)
	}

	// Start concurrent getter of details:
	errs := pr.Do()
	if !errs.AllNil() {
		// Note: if one node fails we fail safe to allow other node metrics to flow.
		// Note: In cases where pods are replicated across nodes,
		// Note: it means that the metrics are misleading. However, It is the
		// Note: rule of resampler to validate the correctness of the metrics
		// Note: and drop bad points

		for _, err := range errs {
			if err != nil {
				logger.Errorw(
					"error while scraping nodes metrics",
					"error", err,
				)
			}
		}
	}

	result = make([]*Metric, 0)

	for _, metrics := range metrics {

		/*
			context = context.
				fmt.Sprintf(
					"%s %s %s %s",
					metrics.Node,
					metrics.Application,
					metrics.Service,
					metrics.Container,
				),
				metrics.Name,
			)
		*/

		result = append(result, metrics)
	}

	if len(metrics) > 0 {
		logger.Infof(
			"collected %d measurements with timestamp %s",
			len(metrics),
			metrics[0].Timestamp,
		)
	} else {
		logger.Infof(
			"collected %d measurements",
			len(metrics),
		)
	}

	if !kubelet.optInAnalysisData {
		rawResponses = nil
	}

	return result, rawResponses, nil
}

func (kubelet *Kubelet) collectGarbage() {
	for key, previous := range kubelet.previous {
		if time.Now().Sub(previous.Timestamp) > time.Hour {
			delete(kubelet.previous, key)
		}
	}
}

func (kubelet *Kubelet) getPreviousValue(key string) (*KubeletValue, error) {
	kubelet.previousMutex.Lock()
	defer kubelet.previousMutex.Unlock()

	previous, ok := kubelet.previous[key]

	if !ok {
		return nil, errors.New("No previous value")
	}

	// make new copy
	return &KubeletValue{
		Value:     previous.Value,
		Timestamp: previous.Timestamp,
	}, nil
}
func (kubelet *Kubelet) updatePreviousValue(key string, value *KubeletValue) {
	kubelet.previousMutex.Lock()
	defer kubelet.previousMutex.Unlock()

	kubelet.previous[key] = *value
}

func (kubelet *Kubelet) withBackoff(fn func() error) error {
	maxRetry := kubelet.timeouts.backoff.maxRetries
	try := 0
	for {
		try++

		err := fn()
		if err == nil {
			return nil
		}

		if try > maxRetry {
			return errors.Wrapf(err, "max retries exceeded")
		}

		// NOTE max multiplier = 10
		// 300ms -> 600ms -> [...] -> 3000ms -> 300ms
		timeout := kubelet.timeouts.backoff.sleep * time.Duration((try-1)%10+1)

		logger.Warnw("unhandled error occurred",
			"error", err,
			"retryAfter", timeout,
		)

		time.Sleep(timeout)
	}
}

func GetNodeInstanceGroup(node corev1.Node) string {
	labels := node.Labels
	instanceType, cloudProvider := labels["beta.kubernetes.io/instance-type"]
	instanceSize := ""

	if cloudProvider {
		_, gcloud := labels["cloud.google.com/gke-nodepool"]
		if gcloud {
			if strings.Contains(instanceType, "-") {
				parts := strings.SplitN(instanceType, "-", 2)
				instanceType, instanceSize = parts[0], parts[1]
			}
		} else {
			if strings.Contains(instanceType, ".") {
				parts := strings.SplitN(instanceType, ".", 2)
				instanceType, instanceSize = parts[0], parts[1]
			}
		}
	} else {
		// for custom on-perm clusters we use node capacity as instance type
		instanceType = "custom"

		cpuCores := node.Status.Capacity.Cpu().MilliValue() / 1000
		memoryGi := node.Status.Capacity.Memory().Value() / 1024 / 1024 / 1024

		instanceSize = fmt.Sprintf(
			"cpu-%d--memory-%.d",
			cpuCores,
			memoryGi,
		)
	}

	instanceGroup := ""
	if instanceType != "" {
		instanceGroup = instanceType
	}
	if instanceSize != "" {
		instanceGroup += "." + instanceSize
	}

	return instanceGroup
}<|MERGE_RESOLUTION|>--- conflicted
+++ resolved
@@ -162,13 +162,8 @@
 		// calculate the duration in seconds
 		duration := int64(timestamp.Sub(previous.Timestamp).Seconds())
 
-<<<<<<< HEAD
-		if duration <= time.Second.Nanoseconds() {
+		if duration <= 1 {
 			return 0, errors.New("timestamp less than or equal previous one")
-=======
-		if duration <= 1 {
-			return 0, karma.Format(nil, "timestamp less than or equal previous one")
->>>>>>> 2036689d
 		}
 
 		previousValue := previous.Value
