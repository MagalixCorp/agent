--- conflicted
+++ resolved
@@ -105,13 +105,8 @@
 	defer close(metricsPipe)
 
 	ticker := utils.NewTicker("metrics", interval, func(tickTime time.Time) {
-<<<<<<< HEAD
 		logger.Info("Retrieving metrics")
 		metrics, raw, err := source.GetMetrics(entitiesProvider, tickTime)
-=======
-		client.Info("Retrieving metrics")
-		metrics, err := source.GetMetrics(entitiesProvider, tickTime)
->>>>>>> 991ee9e8
 
 		if err != nil {
 			logger.Errorw("unable to retrieve metrics from sink", "error", err)
