--- conflicted
+++ resolved
@@ -125,15 +125,6 @@
 	}
 
 	kube := &Kube{
-<<<<<<< HEAD
-		Clientset: clientset,
-		ClientV1:  clientV1,
-		core:      clientset.CoreV1(),
-		apps:      clientset.AppsV1(),
-		batch:     clientV1Beta1,
-		config:    config,
-		logger:    client.Logger,
-=======
 		Clientset:     clientset,
 		ClientV1: 	   clientV1,
 		core:          clientset.CoreV1(),
@@ -141,7 +132,6 @@
 		batch:         clientV1Beta1,
 		config:        config,
 		logger:        logger,
->>>>>>> 384ae051
 	}
 
 	return kube, nil
