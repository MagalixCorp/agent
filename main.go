package main

import (
	"encoding/base64"
	"fmt"
	"net/http"
	"os"
	"strings"
	"time"

	"k8s.io/client-go/util/cert"

	"github.com/MagalixCorp/magalix-agent/v2/client"
	"github.com/MagalixCorp/magalix-agent/v2/entities"
	"github.com/MagalixCorp/magalix-agent/v2/executor"
	"github.com/MagalixCorp/magalix-agent/v2/kuber"
	"github.com/MagalixCorp/magalix-agent/v2/metrics"
	"github.com/MagalixCorp/magalix-agent/v2/proto"
	"github.com/MagalixCorp/magalix-agent/v2/scanner"
	"github.com/MagalixCorp/magalix-agent/v2/utils"
	"github.com/MagalixTechnologies/core/logger"
	"github.com/MagalixTechnologies/uuid-go"
	"github.com/docopt/docopt-go"
	"github.com/pkg/errors"
	"k8s.io/apimachinery/pkg/runtime"
	"k8s.io/client-go/dynamic"
	"k8s.io/client-go/rest"
)

var usage = `agent - magalix services agent.

Usage:
  agent -h | --help
  agent [options] (--kube-url= | --kube-incluster) [--skip-namespace=]... [--source=]...

Options:
  --gateway <address>                        Connect to specified Magalix Kubernetes Agent gateway.
                                              [default: wss://gateway.agent.magalix.cloud]
  --account-id <identifier>                  Your account ID in Magalix.
                                              [default: $ACCOUNT_ID]
  --cluster-id <identifier>                  Your cluster ID in Magalix.
                                              [default: $CLUSTER_ID]
  --client-secret <secret>                   Unique and secret client token.
                                              [default: $SECRET]
  --kube-url <url>                           Use specified URL and token for access to kubernetes
                                              cluster.
  --kube-insecure                            Insecure skip SSL verify.
  --kube-root-ca-cert <filepath>             Filepath to root CA cert.
  --kube-token <token>                        Use specified token for access to kubernetes cluster.
  --kube-incluster                           Automatically determine kubernetes clientset
                                              configuration. Works only if program is
                                              running inside kubernetes cluster.
  --kube-timeout <duration>                  Timeout of requests to kubernetes apis.
                                              [default: 30s]
  --skip-namespace <pattern>                 Skip namespace matching a pattern (e.g. system-*),
                                              can be specified multiple times.
  --source <source>                          Specify source for metrics instead of
                                              automatically detected.
                                              Supported sources are:
                                              * kubelet;
  --kubelet-port <port>                      Override kubelet port for
                                              automatically discovered nodes.
                                              [default: 10255]
  --kubelet-backoff-sleep <duration>         Timeout of backoff policy.
                                              Timeout will be multiplied from 1 to 10.
                                              [default: 300ms]
  --kubelet-backoff-max-retries <retries>    Max retries of backoff policy, then consider failed.
                                              [default: 5]
  --metrics-interval <duration>              Metrics request and send interval.
                                              [default: 1m]
  --events-buffer-flush-interval <duration>  Events batch writer flush interval.
                                              [default: 10s]
  --events-buffer-size <size>                Events batch writer buffer size.
                                              [default: 20]
  --executor-workers <number>                 Executor concurrent workers count
                                              [default: 5]
  --timeout-proto-handshake <duration>       Timeout to do a websocket handshake.
                                              [default: 10s]
  --timeout-proto-write <duration>           Timeout to write a message to websocket channel.
                                              [default: 60s]
  --timeout-proto-read <duration>            Timeout to read a message from websocket channel.
                                              [default: 60s]
  --timeout-proto-reconnect <duration>       Timeout between reconnecting retries.
                                              [default: 1s]
  --timeout-proto-backoff <duration>         Timeout of backoff policy.
                                              Timeout will be multiplied from 1 to 10.
                                              [default: 300ms]
  --opt-in-analysis-data                     Send anonymous data for analysis.
  --analysis-data-interval <duration>        Analysis data send interval.
                                              [default: 5m]
  --packets-v2                               Enable v2 packets (without ids). This is deprecated and kept for backward compatability.
  --disable-metrics                          Disable metrics collecting and sending.
  --disable-events                           Disable events collecting and sending.
  --disable-scalar                           Disable in-agent scalar.
  --port <port>                              Port to start the server on for liveness and readiness probes
                                               [default: 80]
  --dry-run                                  Disable decision execution.
  --no-send-logs                             Disable sending logs to the backend.
  --log-level                                log level to be displayed, supported levels are info, debug, warn, error
  --debug                                    Enable debug messages.
  --trace                                    Enable debug and trace messages.
  --trace-log <path>                         Write log messages to specified file
                                              [default: trace.log]
  -h --help                                  Show this help.
  --version                                  Show version.
`

var version = "[manual build]"

var startID string

const (
	entitiesSyncTimeout = time.Minute
)

func getVersion() string {
	return strings.Join([]string{
		"magalix agent " + version,
		"protocol/major: " + fmt.Sprint(client.ProtocolMajorVersion),
		"protocol/minor: " + fmt.Sprint(client.ProtocolMinorVersion),
	}, "\n")
}

func main() {
	startID = uuid.NewV4().String()
	args, err := docopt.ParseArgs(usage, nil, getVersion())
	if err != nil {
		panic(err)
	}

	var (
		accountID = utils.ExpandEnvUUID(args, "--account-id")
		clusterID = utils.ExpandEnvUUID(args, "--cluster-id")
	)

	logger.Infow(
		"magalix agent started.....",
		"version", version,
		"args", fmt.Sprintf("%q", utils.GetSanitizedArgs()),
	)

	secret, err := base64.StdEncoding.DecodeString(
		utils.ExpandEnv(args, "--client-secret", false),
	)
	if err != nil {
		logger.Fatalw(
			"unable to decode base64 secret specified as --client-secret flag",
			"error", err,
		)
		os.Exit(1)
	}
	// TODO: remove
	// a hack to set default timeout for all http requests
	http.DefaultClient = &http.Client{
		Timeout: 20 * time.Second,
	}

	port := args["--port"].(string)
	probes := NewProbesServer(":" + port)
	go func() {
		err = probes.Start()
		if err != nil {
			logger.Fatalw("unable to start probes server", "error", err)
			os.Exit(1)
		}
	}()

	kRestConfig, err := getKRestConfig(logger, args)

	kube, err := kuber.InitKubernetes(kRestConfig, logger)
	if err != nil {
		logger.Fatalf(err, "unable to initialize Kubernetes")
		os.Exit(1)
	}

	k8sServerVersion, err := kube.GetServerVersion()
	if err != nil {
		logger.Warningf(err, "failed to discover server version")
	}

	connected := make(chan bool)
<<<<<<< HEAD
	gwClient, err := client.InitClient(args, version, startID, accountID, clusterID, secret, connected)
=======
	gwClient, err := client.InitClient(
		args, version, startID, accountID, clusterID, secret, k8sServerVersion, logger, connected,
	)

>>>>>>> cf048d61
	defer gwClient.WaitExit()
	defer gwClient.Recover()
	logger.Infof("waiting for connection and authorization")
	<-connected

	switch args["--log-level"].(string) {
	case "info":
		logger.ConfigWriterSync(logger.InfoLevel, gwClient)
	case "debug":
		logger.ConfigWriterSync(logger.DebugLevel, gwClient)
	case "warn":
		logger.ConfigWriterSync(logger.WarnLevel, gwClient)
	case "error":
		logger.ConfigWriterSync(logger.ErrorLevel, gwClient)
	default:
		logger.Fatalw("unsupported log level", "level", args["--log-level"].(string))
	}
	logger.With("accountID", accountID, "clusterID", clusterID)
	defer logger.Sync()

	if err != nil {
		logger.Fatalw("unable to connect to gateway")
		os.Exit(1)
	}

	probes.Authorized = true
<<<<<<< HEAD
	initAgent(args, gwClient, accountID, clusterID)
}

func initAgent(args docopt.Opts, gwClient *client.Client, accountID uuid.UUID, clusterID uuid.UUID) {
	logger.Infof("Initializing Agent")
=======
	initAgent(args, gwClient, kRestConfig, kube, logger, accountID, clusterID)
}

func initAgent(
	args docopt.Opts,
	gwClient *client.Client,
	kRestConfig *rest.Config,
	kube *kuber.Kube,
	logger *log.Logger,
	accountID uuid.UUID,
	clusterID uuid.UUID,
) {
	logger.Infof(nil, "Initializing Agent")
>>>>>>> cf048d61
	var (
		metricsEnabled = !args["--disable-metrics"].(bool)
		// eventsEnabled   = !args["--disable-events"].(bool)
		//scalarEnabled   = !args["--disable-scalar"].(bool)
		executorWorkers = utils.MustParseInt(args, "--executor-workers")
		dryRun          = args["--dry-run"].(bool)

		skipNamespaces []string
	)

	if namespaces, ok := args["--skip-namespace"].([]string); ok {
		skipNamespaces = namespaces
	}

<<<<<<< HEAD
	kRestConfig, err := getKRestConfig(args)

=======
>>>>>>> cf048d61
	dynamicClient, err := dynamic.NewForConfig(kRestConfig)
	parentsStore := kuber.NewParentsStore()
	observer := kuber.NewObserver(
		dynamicClient,
		parentsStore,
		make(chan struct{}, 0),
		time.Minute*5,
	)
	t := entitiesSyncTimeout
	err = observer.WaitForCacheSync(&t)
	if err != nil {
		logger.Fatalw("unable to start entities watcher", "error", err)
	}

<<<<<<< HEAD
	kube, err := kuber.InitKubernetes(kRestConfig, gwClient)
	if err != nil {
		logger.Fatalw("unable to initialize Kubernetes", "error", err)
		os.Exit(1)
	}

=======
>>>>>>> cf048d61
	optInAnalysisData := args["--opt-in-analysis-data"].(bool)
	analysisDataInterval := utils.MustParseDuration(
		args,
		"--analysis-data-interval",
	)

	ew := entities.NewEntitiesWatcher(observer, gwClient)
	err = ew.Start()
	if err != nil {
		logger.Fatalw("unable to start entities watcher", "error", err)
	}

	/*if scalarEnabled {
		scalar2.InitScalars(logger, kube, observer, dryRun)
	}*/

	entityScanner := scanner.InitScanner(
		gwClient,
		scanner.NewKuberFromObserver(ew),
		skipNamespaces,
		accountID,
		clusterID,
		optInAnalysisData,
		analysisDataInterval,
	)

	e := executor.InitExecutor(
		gwClient,
		kube,
		entityScanner,
		executorWorkers,
		dryRun,
	)

	gwClient.AddListener(proto.PacketKindDecision, e.Listener)
	gwClient.AddListener(proto.PacketKindRestart, func(in []byte) (out []byte, err error) {
		var restart proto.PacketRestart
		if err = proto.DecodeSnappy(in, &restart); err != nil {
			return
		}
		defer gwClient.Done(restart.Status, true)
		return nil, nil
	})

	// @TODO reallow events when we start using them
	/* if eventsEnabled {
	 	events.InitEvents(
	 		gwClient,
	 		kube,
	 		skipNamespaces,
			entityScanner,
	 		args,
	 	)
	 } */

	if metricsEnabled {
		var nodesProvider metrics.NodesProvider
		var entitiesProvider metrics.EntitiesProvider

		nodesProvider = observer
		entitiesProvider = observer

		err := metrics.InitMetrics(
			gwClient,
			nodesProvider,
			entitiesProvider,
			kube,
			optInAnalysisData,
			args,
		)
		if err != nil {
			gwClient.Fatalf(err, "unable to initialize metrics sources")
			os.Exit(1)
		}
	}
}

func getKRestConfig(
	args map[string]interface{},
) (config *rest.Config, err error) {
	if args["--kube-incluster"].(bool) {
		logger.Info("initializing kubernetes incluster config")

		config, err = rest.InClusterConfig()
		if err != nil {
			return nil, errors.Wrap(err, "unable to get incluster config")
		}

	} else {
		logger.Info("initializing kubernetes user-defined config")

		token, _ := args["--kube-token"].(string)
		if token == "" {
			token = os.Getenv("KUBE_TOKEN")
		}

		config = &rest.Config{}
		config.ContentType = runtime.ContentTypeJSON
		config.APIPath = "/api"
		config.Host = args["--kube-url"].(string)
		config.BearerToken = token

		{
			tlsClientConfig := rest.TLSClientConfig{}
			rootCAFile, ok := args["--kube-root-ca-cert"].(string)
			if ok {
				if _, err := cert.NewPool(rootCAFile); err != nil {
					fmt.Printf("Expected to load root CA config from %s, but got err: %v", rootCAFile, err)
				} else {
					tlsClientConfig.CAFile = rootCAFile
				}
				config.TLSClientConfig = tlsClientConfig
			}
		}

		if args["--kube-insecure"].(bool) {
			config.Insecure = true
		}
	}

	config.Timeout = utils.MustParseDuration(args, "--kube-timeout")

	return
}<|MERGE_RESOLUTION|>--- conflicted
+++ resolved
@@ -96,7 +96,6 @@
                                                [default: 80]
   --dry-run                                  Disable decision execution.
   --no-send-logs                             Disable sending logs to the backend.
-  --log-level                                log level to be displayed, supported levels are info, debug, warn, error
   --debug                                    Enable debug messages.
   --trace                                    Enable debug and trace messages.
   --trace-log <path>                         Write log messages to specified file
@@ -165,34 +164,30 @@
 		}
 	}()
 
-	kRestConfig, err := getKRestConfig(logger, args)
-
-	kube, err := kuber.InitKubernetes(kRestConfig, logger)
-	if err != nil {
-		logger.Fatalf(err, "unable to initialize Kubernetes")
+	kRestConfig, err := getKRestConfig(args)
+
+	kube, err := kuber.InitKubernetes(kRestConfig)
+	if err != nil {
+		logger.Fatalw("unable to initialize Kubernetes", "error", err)
 		os.Exit(1)
 	}
 
 	k8sServerVersion, err := kube.GetServerVersion()
 	if err != nil {
-		logger.Warningf(err, "failed to discover server version")
+		logger.Warnw("failed to discover server version", "error", err)
 	}
 
 	connected := make(chan bool)
-<<<<<<< HEAD
-	gwClient, err := client.InitClient(args, version, startID, accountID, clusterID, secret, connected)
-=======
 	gwClient, err := client.InitClient(
-		args, version, startID, accountID, clusterID, secret, k8sServerVersion, logger, connected,
-	)
-
->>>>>>> cf048d61
+		args, version, startID, accountID, clusterID, secret, k8sServerVersion, connected,
+	)
+
 	defer gwClient.WaitExit()
 	defer gwClient.Recover()
 	logger.Infof("waiting for connection and authorization")
 	<-connected
 
-	switch args["--log-level"].(string) {
+	switch "info" {
 	case "info":
 		logger.ConfigWriterSync(logger.InfoLevel, gwClient)
 	case "debug":
@@ -213,14 +208,7 @@
 	}
 
 	probes.Authorized = true
-<<<<<<< HEAD
-	initAgent(args, gwClient, accountID, clusterID)
-}
-
-func initAgent(args docopt.Opts, gwClient *client.Client, accountID uuid.UUID, clusterID uuid.UUID) {
-	logger.Infof("Initializing Agent")
-=======
-	initAgent(args, gwClient, kRestConfig, kube, logger, accountID, clusterID)
+	initAgent(args, gwClient, kRestConfig, kube, accountID, clusterID)
 }
 
 func initAgent(
@@ -228,12 +216,10 @@
 	gwClient *client.Client,
 	kRestConfig *rest.Config,
 	kube *kuber.Kube,
-	logger *log.Logger,
 	accountID uuid.UUID,
 	clusterID uuid.UUID,
 ) {
-	logger.Infof(nil, "Initializing Agent")
->>>>>>> cf048d61
+	logger.Info("Initializing Agent")
 	var (
 		metricsEnabled = !args["--disable-metrics"].(bool)
 		// eventsEnabled   = !args["--disable-events"].(bool)
@@ -248,11 +234,6 @@
 		skipNamespaces = namespaces
 	}
 
-<<<<<<< HEAD
-	kRestConfig, err := getKRestConfig(args)
-
-=======
->>>>>>> cf048d61
 	dynamicClient, err := dynamic.NewForConfig(kRestConfig)
 	parentsStore := kuber.NewParentsStore()
 	observer := kuber.NewObserver(
@@ -267,15 +248,6 @@
 		logger.Fatalw("unable to start entities watcher", "error", err)
 	}
 
-<<<<<<< HEAD
-	kube, err := kuber.InitKubernetes(kRestConfig, gwClient)
-	if err != nil {
-		logger.Fatalw("unable to initialize Kubernetes", "error", err)
-		os.Exit(1)
-	}
-
-=======
->>>>>>> cf048d61
 	optInAnalysisData := args["--opt-in-analysis-data"].(bool)
 	analysisDataInterval := utils.MustParseDuration(
 		args,
@@ -347,7 +319,7 @@
 			args,
 		)
 		if err != nil {
-			gwClient.Fatalf(err, "unable to initialize metrics sources")
+			logger.Fatalw("unable to initialize metrics sources", "error", err)
 			os.Exit(1)
 		}
 	}
