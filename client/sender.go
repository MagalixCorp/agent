--- conflicted
+++ resolved
@@ -105,24 +105,4 @@
 	)
 
 	return nil
-<<<<<<< HEAD
-}
-
-// SendRaw sends arbitrary raw data to be stored in magalix BE
-func (client *Client) SendRaw(rawResources map[string]interface{}) {
-	packet := proto.PacketRawRequest{PacketRaw: rawResources, Timestamp: time.Now()}
-	logger.Infow(
-		"sending raw data",
-		"timestamp", packet.Timestamp,
-	)
-	client.Pipe(Package{
-		Kind:        proto.PacketKindRawStoreRequest,
-		ExpiryTime:  utils.After(time.Hour),
-		ExpiryCount: 10,
-		Priority:    8,
-		Retries:     4,
-		Data:        &packet,
-	})
-=======
->>>>>>> 991ee9e8
 }